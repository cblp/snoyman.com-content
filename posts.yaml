<<<<<<< HEAD
- file: posts/naive-overview-exercise.md
  title: A Very Naive Overview of Exercise (Part 3)
  time: 2017-06-07T06:00:00Z
- file: posts/naive-overview-nutrition.md
  title: A Very Naive Overview of Nutrition (Part 2)
  time: 2017-06-06T06:00:00Z
- file: posts/naive-overview-nutrition-exercise.md
  title: A Very Naive Overview of Nutrition and Exercise (Part 1)
  time: 2017-06-05T06:00:00Z
=======
- file: posts/how-to-send-me-a-pull-request.md
  title: How to send me a pull request
  time: 2017-06-06T10:00:00Z
>>>>>>> 16d9542c
- file: posts/why-i-lift.md
  title: Why I lift
  time: 2017-06-01T10:00:00Z
- file: posts/playing-with-lens-aeson.md
  title: Playing with lens-aeson
  time: 2017-05-29T18:00:00Z
- file: posts/worst-function-in-conduit.md
  title: The Worst Function in Conduit
  time: 2017-05-07T05:10:00Z
- file: posts/stackages-no-revisions-field.md
  title: "Stackage's no-revisions (experimental) field"
  time: 2017-04-27T06:00:00Z
- file: posts/haskell-success-stories.md
  title: Haskell Success Stories
  time: 2017-04-24T06:00:00Z
- file: posts/generalizing-type-signatures.md
  title: Generalizing Type Signatures
  time: 2017-04-20T06:00:00Z
- file: posts/enough-with-backwards-compatibility.md
  title: Enough with Backwards Compatibility
  time: 2017-04-01T06:00:00Z
- file: posts/better-exception-messages.md
  title: Better Exception Messages
  time: 2017-02-16T13:24:20Z
- file: posts/hackage-security-stack.md
  title: Hackage Security and Stack
  time: 2017-02-14T15:24:20Z
- file: posts/stackage-design-choices.md
  title: "Stackage design choices: making Haskell curated package sets"
  day: 2017-01-23
- file: posts/follow-up-mapm.md
  title: "Follow up on mapM_"
  day: 2017-01-19
- file: posts/safe-prelude-a-thought-experiment.md
  title: "safe-prelude: a thought experiment"
  day: 2017-01-16
- file: posts/foldable-mapm-maybe-and-recursive-functions.md
  title: Foldable.mapM_, Maybe, and recursive functions
  day: 2017-01-10
- file: posts/conflicting-module-names.md
  title: Conflicting Module Names
  day: 2017-01-05
- file: posts/functors-applicatives-and-monads.md
  title: Functors, Applicatives, and Monads
  day: 2017-01-03
- file: posts/beware-of-readfile.md
  title: Beware of readFile
  day: 2016-12-22
- file: posts/call-for-new-stackage-curator.md
  title: Call for new Stackage Curator
  day: 2016-12-19
- file: posts/extra-benefit-of-open-sourcing.md
  title: An extra benefit of open sourcing
  day: 2016-12-13
- file: posts/haskell-documentation-2016-update.md
  title: "Haskell Documentation, 2016 Update"
  day: 2016-11-28
- file: posts/haskell-for-dummies.md
  title: "Haskell for Dummies"
  day: 2016-11-23
- file: posts/spreading-the-gospel-of-haskell.md
  title: "Spreading the Gospel of Haskell"
  day: 2016-11-22
- file: posts/haskells-missing-concurrency-basics.md
  title: "Haskell's Missing Concurrency Basics"
  day: 2016-11-16
- file: posts/designing-apis-for-extensibility.md
  title: Designing APIs for Extensibility
  day: 2016-11-03
- file: posts/new-conduit-tutorial.md
  title: New Conduit Tutorial
  day: 2016-10-13
- file: posts/proposed-conduit-reskin.md
  title: Proposed conduit reskin
  day: 2016-09-23
- file:  posts/monads-are-like-lannisters.md
  title: "Monads are like Lannisters"
  day: 2016-09-12
- file: posts/appveyor-haskell-windows-ci.md
  title: "Using AppVeyor for Haskell+Windows CI"
  day: 2016-08-31
#- file: posts/follow-up-haskell-org-evil-cabal.md
#  title: "Follow up: haskell.org and the Evil Cabal"
#  day: 2016-08-29
#  listed: false
#- file: posts/haskell-org-evil-cabal.md
#  title: haskell.org and the Evil Cabal
#  day: 2016-08-28
#  listed: false
- file: posts/restarting-this-blog.md
  title: Restarting this blog
  day: 2016-08-24
- file: posts/xslt-rant-explained
  title: "XSLT Rant Explained"
  day: 2012-04-09
- file: posts/xslt-rant
  title: "Open Letter to XSLT Fans"
  day: 2012-04-05
- file: posts/ie-mimetype-png
  title: "Dysfunctional Programming: FindMimeFromData"
  day: 2012-03-22
- file: posts/first-post
  title: First Post
  day: 2012-01-31<|MERGE_RESOLUTION|>--- conflicted
+++ resolved
@@ -1,18 +1,15 @@
-<<<<<<< HEAD
 - file: posts/naive-overview-exercise.md
   title: A Very Naive Overview of Exercise (Part 3)
-  time: 2017-06-07T06:00:00Z
+  time: 2017-06-14T06:00:00Z
 - file: posts/naive-overview-nutrition.md
   title: A Very Naive Overview of Nutrition (Part 2)
-  time: 2017-06-06T06:00:00Z
+  time: 2017-06-13T06:00:00Z
 - file: posts/naive-overview-nutrition-exercise.md
   title: A Very Naive Overview of Nutrition and Exercise (Part 1)
-  time: 2017-06-05T06:00:00Z
-=======
+  time: 2017-06-12T06:00:00Z
 - file: posts/how-to-send-me-a-pull-request.md
   title: How to send me a pull request
   time: 2017-06-06T10:00:00Z
->>>>>>> 16d9542c
 - file: posts/why-i-lift.md
   title: Why I lift
   time: 2017-06-01T10:00:00Z
